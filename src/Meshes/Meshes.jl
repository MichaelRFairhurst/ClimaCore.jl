module Meshes
using DocStringExtensions
export EquispacedRectangleMesh,
    rectangular_mesh,
    cube_panel_mesh,
    sphere_mesh,
    equispaced_rectangular_mesh,
    TensorProductMesh,
    Mesh2D,
    AbstractWarp,
    AbstractSphereWarp,
    EquiangularSphereWarp,
    EquidistantSphereWarp

<<<<<<< HEAD
import ..Domains: IntervalDomain, RectangleDomain, CubePanelDomain, SphereDomain
=======
import ..Domains:
    Domains, IntervalDomain, RectangleDomain, SphereDomain, Unstructured2DDomain
>>>>>>> 10923dd7
import IntervalSets: ClosedInterval
import ..Geometry: Geometry


"""
    AbstractMesh

A `Mesh` is an object which represents how we discretize a domain into elements.

It should be lightweight (i.e. exists on all MPI ranks), e.g for meshes stored
in a file, it would contain the filename.
"""
abstract type AbstractMesh{FT} end

Base.eltype(::AbstractMesh{FT}) where {FT} = FT

domain(mesh::AbstractMesh) = getfield(mesh, :domain)
coordinate_type(mesh::AbstractMesh) = Domains.coordinate_type(domain(mesh))

abstract type AbstractWarp end
abstract type AbstractSphereWarp <: AbstractWarp end
struct NoWarp <: AbstractWarp end
struct EquiangularSphereWarp <: AbstractSphereWarp end
struct EquidistantSphereWarp <: AbstractSphereWarp end

struct IntervalMesh{FT, I <: IntervalDomain, V <: AbstractVector, B} <:
       AbstractMesh{FT}
    domain::I
    faces::V
    boundaries::B
end

IntervalMesh{FT}(domain::I, faces::V, boundaries::B) where {FT, I, V, B} =
    IntervalMesh{FT, I, V, B}(domain, faces, boundaries)

abstract type Stretching end
struct Uniform <: Stretching end

function IntervalMesh(
    domain::IntervalDomain{CT},
    ::Uniform;
    nelems,
) where {CT <: Geometry.Abstract1DPoint{FT}} where {FT}
    faces = range(domain.coord_min, domain.coord_max; length = nelems + 1)
    boundaries = NamedTuple{domain.boundary_tags}((5, 6))
    IntervalMesh{FT}(domain, faces, boundaries)
end

# 3.1.2 in the design docs
"""
    ExponentialStretching(H)

Apply exponential stretching to the  domain. `H` is the scale height (a typical atmospheric scale height `H ≈ 7.5e3`km).
"""
struct ExponentialStretching{FT} <: Stretching
    H::FT
end

function IntervalMesh(
    domain::IntervalDomain{CT},
    stretch::ExponentialStretching;
    nelems,
) where {CT <: Geometry.Abstract1DPoint{FT}} where {FT}
    cmin = Geometry.component(domain.coord_min, 1)
    cmax = Geometry.component(domain.coord_max, 1)
    R = cmax - cmin
    h = stretch.H / R
    η(ζ) = -h * log1p(-(1 - exp(-1 / h)) * ζ)
    faces =
        [CT(cmin + R * η(ζ)) for ζ in range(FT(0), FT(1); length = nelems + 1)]
    boundaries = NamedTuple{domain.boundary_tags}((5, 6))
    IntervalMesh{FT, typeof(domain), typeof(faces), typeof(boundaries)}(
        domain,
        faces,
        boundaries,
    )
end

IntervalMesh(domain::IntervalDomain; nelems) =
    IntervalMesh(domain, Uniform(); nelems)

function Base.show(io::IO, mesh::IntervalMesh)
    nelements = length(mesh.faces) - 1
    print(io, nelements, " IntervalMesh of ")
    print(io, mesh.domain)
end


struct EquispacedLineMesh{FT, ID <: IntervalDomain, R} <: AbstractMesh{FT}
    domain::ID
    n1::Int64 # number of elements in x1 direction
    n2::Int64 # always 1
    range1::R
    range2::R # always 1:1
end

function EquispacedLineMesh(domain::IntervalDomain, n1)
    FT = eltype(Domains.coordinate_type(domain))
    cmin = Geometry.component(domain.coord_min, 1)
    cmax = Geometry.component(domain.coord_max, 1)
    range1 = range(cmin, cmax; length = n1 + 1)
    range2 = range(zero(FT), zero(FT), length = zero(n1))
    return EquispacedLineMesh(domain, n1, zero(n1), range1, range2)
end

function Base.show(io::IO, mesh::EquispacedLineMesh)
    print(io, "(", mesh.n1, " × ", " ) EquispacedLineMesh of ")
    print(io, mesh.domain)
end

"""
    EquispacedRectangleMesh(domain::RectangleDomain, n1::Integer, n2::Integer)

A regular `AbstractMesh` of `domain` with `n1` elements in dimension 1, and `n2`
in dimension 2.
"""
struct EquispacedRectangleMesh{FT, RD <: RectangleDomain, R} <: AbstractMesh{FT}
    domain::RD
    n1::Int64 # number of elements in x1 direction
    n2::Int64 # number of elements in x2 direction
    range1::R
    range2::R
end

function EquispacedRectangleMesh(
    domain::RectangleDomain,
    n1::Integer,
    n2::Integer,
)
    FT = eltype(Domains.coordinate_type(domain))
    x1min = Geometry.component(domain.x1x2min, 1)
    x2min = Geometry.component(domain.x1x2min, 2)
    x1max = Geometry.component(domain.x1x2max, 1)
    x2max = Geometry.component(domain.x1x2max, 2)
    range1 = range(x1min, x1max; length = n1 + 1)
    range2 = range(x2min, x2max; length = n2 + 1)
    EquispacedRectangleMesh{FT, typeof(domain), typeof(range1)}(
        domain,
        n1,
        n2,
        range1,
        range2,
    )
end

function Base.show(io::IO, mesh::EquispacedRectangleMesh)
    print(io, mesh.n1, "×", mesh.n2, " EquispacedRectangleMesh of ")
    print(io, mesh.domain)
end

#struct EquiangularCubedSphereMesh{FT} <: AbstractMesh{FT}
#    domain::SphereDomain{FT}
#    n::Int64
#end

"""
    Mesh2D{I,IA2D,FT,FTA2D} <: AbstractMesh{FT}

Conformal mesh for a 2D manifold. The manifold can be
embedded in a higher dimensional space.

                        Quadrilateral

                v3            f4           v4
                  o------------------------o
                  |                        |		  face    vertices
                  |                        |
                  |                        |		   f1 =>  v1 v3
               f1 |                        | f2        f2 =>  v2 v4
                  |                        |		   f3 =>  v1 v2
                  |                        |           f4 =>  v3 v4
                  |                        |
                  |                        |
                  o------------------------o
                 v1           f3           v2

z-order numbering convention for 2D quadtrees

Reference:

p4est: SCALABLE ALGORITHMS FOR PARALLEL ADAPTIVE
MESH REFINEMENT ON FORESTS OF OCTREES∗
CARSTEN BURSTEDDE†, LUCAS C. WILCOX‡ , AND OMAR GHATTAS§
SIAM J. Sci. Comput. Vol. 33, No. 3, pp. 1103-1133

https://p4est.github.io/papers/BursteddeWilcoxGhattas11.pdf

# Fields
$(DocStringExtensions.FIELDS)
"""
struct Mesh2D{D, W, I, IA1D, IA2D, FT, FTA2D, SNT, NB} <: AbstractMesh{FT}
    "domain"
    domain::D
    "warping type"
    warp_type::W
    "# of unique vertices in the mesh"
    nverts::I
    "# of unique faces in the mesh"
    nfaces::I
    "# of elements in the mesh"
    nelems::I
    "# of zones in the mesh"
    nbndry::I
    "x₁, x₂, ... coordinates of vertices `(nverts, dim)`, dim can be greater than 2 for 2D manifolds embedded in higher dimensional space"
    coordinates::FTA2D
    "unique vertices `(n_uniquevertices)`"
    unique_verts::IA1D
    "connectivity information for unique vertices"
    uverts_conn::IA1D
    "offset information for uverts_conn `(n_unique_verts + 1)`"
    uverts_offset::IA1D
    "face vertices numbers `(nfaces, 2)`"
    face_verts::IA2D
    "boundary elems for each face `(nfaces, 5)` -> [elem1, localface1, elem2, localface2, relative orientation]"
    face_neighbors::IA2D
    "face numbers on each boundary `(nfaces)`"
    face_boundary::IA1D
    "boundary tags"
    boundary_tags::IA1D
    "boundary tag names"
    boundary_tag_names::SNT
    "face boundary offset for each boundary for face_boundary array"
    face_boundary_offset::IA1D
    "vertices numbers for each elem `(nelems, 4)`"
    elem_verts::IA2D
    "face numbers for each elem `(nelems, 4)`"
    elem_faces::IA2D
end

Mesh2D(
    domain,
    warp_type,
    nverts,
    nfaces,
    nelems,
    nbndry,
    coordinates,
    unique_verts,
    uverts_conn,
    uverts_offset,
    face_verts,
    face_neighbors,
    face_boundary,
    boundary_tags,
    boundary_tag_names,
    face_boundary_offset,
    elem_verts,
    elem_faces,
) = Mesh2D{
    typeof(domain),
    typeof(warp_type),
    eltype(nverts),
    typeof(face_boundary),
    typeof(face_verts),
    eltype(coordinates),
    typeof(coordinates),
    typeof(boundary_tag_names),
    length(boundary_tag_names),
}(
    domain,
    warp_type,
    nverts,
    nfaces,
    nelems,
    nbndry,
    coordinates,
    unique_verts,
    uverts_conn,
    uverts_offset,
    face_verts,
    face_neighbors,
    face_boundary,
    boundary_tags,
    boundary_tag_names,
    face_boundary_offset,
    elem_verts,
    elem_faces,
)

include("box_mesh.jl")
include("warp_cube_to_sphere.jl")
include("sphere_mesh.jl")

# implementations
include("tensorproductmesh.jl")

end # module<|MERGE_RESOLUTION|>--- conflicted
+++ resolved
@@ -12,12 +12,8 @@
     EquiangularSphereWarp,
     EquidistantSphereWarp
 
-<<<<<<< HEAD
-import ..Domains: IntervalDomain, RectangleDomain, CubePanelDomain, SphereDomain
-=======
 import ..Domains:
-    Domains, IntervalDomain, RectangleDomain, SphereDomain, Unstructured2DDomain
->>>>>>> 10923dd7
+    Domains, IntervalDomain, RectangleDomain, CubePanelDomain, SphereDomain
 import IntervalSets: ClosedInterval
 import ..Geometry: Geometry
 
