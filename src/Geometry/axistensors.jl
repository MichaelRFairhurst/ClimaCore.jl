--- conflicted
+++ resolved
@@ -325,7 +325,6 @@
     AxisTensor(axes(A), components(A) - b)
 end
 
-<<<<<<< HEAD
 function _transform(
     ato::Ato,
     x::AxisVector{T, Afrom, SVector{N, T}},
@@ -424,7 +423,6 @@
 end
 function transform(ato::CartesianAxis, v::CartesianTensor)
     _transform(ato, v)
-=======
 
 """
     outer(x, y)
@@ -462,5 +460,4 @@
 end
 function outer(x::AbstractVector, y)
     RecursiveApply.rmap(y -> x ⊗ y, y)
->>>>>>> 90da537a
 end