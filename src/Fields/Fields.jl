module Fields

import ..slab, ..slab_args, ..column, ..column_args, ..level
import ..DataLayouts: DataLayouts, AbstractData, DataStyle
import ..Domains
import ..Topologies
import ..Spaces: Spaces, AbstractSpace
import ..Geometry: Geometry, Cartesian12Vector
import ..Utilities: PlusHalf

using ..RecursiveApply

import LinearAlgebra, Statistics

"""
    Field(values, space)

A set of `values` defined at each point of a `space`.
"""
struct Field{V <: AbstractData, S <: AbstractSpace}
    values::V
    space::S
    # add metadata/attributes?
    function Field{V, S}(values::V, space::S) where {V, S}
        #TODOneed to enforce that the data size matches the space
        return new{V, S}(values, space)
    end
end
Field(values::V, space::S) where {V <: AbstractData, S <: AbstractSpace} =
    Field{V, S}(values, space)

Field(::Type{T}, space::S) where {T, S <: AbstractSpace} =
    Field(similar(Spaces.coordinates_data(space), T), space)


# Spectral Element Field
const SpectralElementField{V, S} = Field{
    V,
    S,
} where {V <: AbstractData, S <: Spaces.AbstractSpectralElementSpace}
const SpectralElementField1D{V, S} =
    Field{V, S} where {V <: AbstractData, S <: Spaces.SpectralElementSpace1D}
const SpectralElementField2D{V, S} =
    Field{V, S} where {V <: AbstractData, S <: Spaces.SpectralElementSpace2D}

const FiniteDifferenceField{V, S} =
    Field{V, S} where {V <: AbstractData, S <: Spaces.FiniteDifferenceSpace}
const FaceFiniteDifferenceField{V, S} =
    Field{V, S} where {V <: AbstractData, S <: Spaces.FaceFiniteDifferenceSpace}
const CenterFiniteDifferenceField{V, S} = Field{
    V,
    S,
} where {V <: AbstractData, S <: Spaces.CenterFiniteDifferenceSpace}

# Extruded Fields
const ExtrudedFiniteDifferenceField{V, S} = Field{
    V,
    S,
} where {V <: AbstractData, S <: Spaces.ExtrudedFiniteDifferenceSpace}
const FaceExtrudedFiniteDifferenceField{V, S} = Field{
    V,
    S,
} where {V <: AbstractData, S <: Spaces.FaceExtrudedFiniteDifferenceSpace}
const CenterExtrudedFiniteDifferenceField{V, S} = Field{
    V,
    S,
} where {V <: AbstractData, S <: Spaces.CenterExtrudedFiniteDifferenceSpace}

# Cubed Sphere Fields
const CubedSphereSpectralElementField2D{V, S} = Field{
    V,
    S,
} where {V <: AbstractData, S <: Spaces.CubedSphereSpectralElementSpace2D}


Base.propertynames(field::Field) = propertynames(getfield(field, :values))
@inline field_values(field::Field) = getfield(field, :values)

# Define the axes field to be the todata(bc) of the return field
@inline Base.axes(field::Field) = getfield(field, :space)

# need to define twice to avoid ambiguities
@inline Base.getproperty(field::Field, name::Symbol) = Field(
    DataLayouts._getproperty(field_values(field), Val{name}()),
    axes(field),
)

@inline Base.getproperty(field::Field, name::Integer) =
    Field(getproperty(field_values(field), name), axes(field))

Base.eltype(::Type{<:Field{V}}) where {V} = eltype(V)
Base.parent(field::Field) = parent(field_values(field))

# to play nice with DifferentialEquations; may want to revisit this
# https://github.com/SciML/SciMLBase.jl/blob/697bd0c0c7365e77fa311f2d32eade70f43a8d50/src/solutions/ode_solutions.jl#L31
Base.size(field::Field) = ()
Base.length(field::Fields.Field) = 1

<<<<<<< HEAD
slab(field::Field, inds...) =
    Field(slab(field_values(field), inds...), slab(axes(field), inds...))

column(field::ExtrudedFiniteDifferenceField, inds...) =
    Field(column(field_values(field), inds...), column(axes(field), inds...))
column(field::SpectralElementField, inds...) =
    column(field_values(field), inds...)
=======
Topologies.nlocalelems(field::Field) = Topologies.nlocalelems(axes(field))
>>>>>>> bfb01f47

# Methods for Slab and Column fields
const SlabField{V, S} =
    Field{V, S} where {V <: AbstractData, S <: Spaces.SpectralElementSpaceSlab}

const SlabField1D{V, S} = Field{
    V,
    S,
} where {
    V <: DataLayouts.DataSlab1D,
    S <: Spaces.SpectralElementSpaceSlab1D,
}

const SlabField2D{V, S} = Field{
    V,
    S,
} where {
    V <: DataLayouts.DataSlab2D,
    S <: Spaces.SpectralElementSpaceSlab2D,
}

const ColumnField{V, S} =
    Field{V, S} where {V <: DataLayouts.DataColumn, S <: Spaces.AbstractSpace}

slab(field::Field, inds...) =
    Field(slab(field_values(field), inds...), slab(axes(field), inds...))

column(field::Field, inds...) =
    Field(column(field_values(field), inds...), column(axes(field), inds...))

# nice printing
# follow x-array like printing?
# repl: #https://earth-env-data-science.github.io/lectures/xarray/xarray.html
# html: https://unidata.github.io/MetPy/latest/tutorials/xarray_tutorial.html
function Base.show(io::IO, field::Field)
    print(io, eltype(field), "-valued Field:")
    _show_compact_field(io, field, "  ", true)
    # print(io, "\non ", axes(field)) # TODO: write a better space print
end
function _show_compact_field(io, field, prefix, isfirst = false)
    #print(io, prefix1)
    if eltype(field) <: Number
        if isfirst
            print(io, "\n", prefix)
        end
        print(
            IOContext(io, :compact => true, :limit => true),
            vec(parent(field)),
        )
    else
        names = propertynames(field)
        for name in names
            subfield = getproperty(field, name)
            if sizeof(eltype(subfield)) == 0
                continue
            end
            print(io, "\n", prefix)
            print(io, name, ": ")
            _show_compact_field(io, getproperty(field, name), prefix * "  ")
        end
    end
end


# https://github.com/gridap/Gridap.jl/blob/master/src/Fields/DiffOperators.jl#L5
# https://github.com/gridap/Gridap.jl/blob/master/src/Fields/FieldsInterfaces.jl#L70


Base.similar(field::Field) = Field(similar(field_values(field)), axes(field))
Base.similar(field::Field, ::Type{T}) where {T} =
    Field(similar(field_values(field), T), axes(field))

# fields on different spaces
function Base.similar(field::Field, space_to::AbstractSpace)
    similar(field, space_to, eltype(field))
end
function Base.similar(
    field::Field,
    space_to::AbstractSpace,
    ::Type{Eltype},
) where {Eltype}
    Field(Eltype, space_to)
end

Base.copy(field::Field) = Field(copy(field_values(field)), axes(field))

Base.deepcopy_internal(field::Field, stackdict::IdDict) =
    Field(Base.deepcopy_internal(field_values(field), stackdict), axes(field))

function Base.copyto!(dest::Field{V, M}, src::Field{V, M}) where {V, M}
    @assert axes(dest) == axes(src)
    copyto!(field_values(dest), field_values(src))
    return dest
end


"""
    zeros(space::AbstractSpace)

Construct a field on `space` that is zero everywhere.
"""
function Base.zeros(::Type{FT}, space::AbstractSpace) where {FT}
    field = Field(FT, space)
    data = parent(field)
    fill!(data, zero(eltype(data)))
    return field
end
Base.zeros(space::AbstractSpace) = zeros(Spaces.undertype(space), space)

"""
    ones(space::AbstractSpace)

Construct a field on `space` that is one everywhere.
"""
function Base.ones(::Type{FT}, space::AbstractSpace) where {FT}
    field = Field(FT, space)
    data = parent(field)
    fill!(data, one(eltype(data)))
    return field
end
Base.ones(space::AbstractSpace) = ones(Spaces.undertype(space), space)

function Base.zero(field::Field)
    zfield = similar(field)
    zarray = parent(zfield)
    fill!(zarray, zero(eltype(zarray)))
    return zfield
end


"""
    coordinate_field(space::AbstractSpace)

Construct a `Field` of the coordinates of the space.
"""
coordinate_field(space::AbstractSpace) =
    Field(Spaces.coordinates_data(space), space)
coordinate_field(field::Field) = coordinate_field(axes(field))

"""
    local_geometry_field(space::AbstractSpace)

Construct a `Field` of the `LocalGeometry` of the space.
"""
local_geometry_field(space::AbstractSpace) =
    Field(Spaces.local_geometry_data(space), space)
local_geometry_field(field::Field) = local_geometry_field(axes(field))



include("broadcast.jl")
include("mapreduce.jl")
include("compat_diffeq.jl")
include("fieldvector.jl")

function interpcoord(elemrange, x::Real)
    n = length(elemrange) - 1
    z = x == elemrange[end] ? n : searchsortedlast(elemrange, x) # element index
    @assert 1 <= z <= n
    lo = elemrange[z]
    hi = elemrange[z + 1]
    # Find ξ ∈ [-1,1] such that
    # x = (1-ξ)/2 * lo + (1+ξ)/2 * hi
    #   = (lo + hi) / 2 + ξ * (hi - lo) / 2
    ξ = (2x - (lo + hi)) / (hi - lo)
    return z, ξ
end

"""
    Spaces.variational_solve!(field)

Divide `field` by the mass matrix.
"""
function Spaces.variational_solve!(field::Field)
    Spaces.variational_solve!(field_values(field), axes(field))
    return field
end

function Spaces.horizontal_dss!(field::Field)
    Spaces.horizontal_dss!(field_values(field), axes(field))
    return field
end

"""
    Spaces.weighted_dss!(f::Field)

Apply weighted direct stiffness summation (DSS) to `f`. This operates in-place
(i.e. it modifies the `f`).

This is a projection operation from the piecewise polynomial space
``\\mathcal{V}_0`` to the continuous space ``\\mathcal{V}_1 = \\mathcal{V}_0
\\cap \\mathcal{C}_0``, defined as the field ``\\theta \\in \\mathcal{V}_1`` such
that for all ``\\phi \\in \\mathcal{V}_1``
```math
\\int_\\Omega \\phi \\theta \\,d\\Omega = \\int_\\Omega \\phi f \\,d\\Omega
```

In matrix form, we define ``\\bar \\theta`` to be the unique global node
representation, and ``Q`` to be the "scatter" operator which maps to the
redundant node representation ``\\theta``
```math
\\theta = Q \\bar \\theta
```
Then the problem can be written as
```math
(Q \\bar\\phi)^\\top W J Q \\bar\\theta = (Q \\bar\\phi)^\\top W J f
```
which reduces to
```math
\\theta = Q \\bar\\theta = Q (Q^\\top W J Q)^{-1} Q^\\top W J f
```
"""
function Spaces.weighted_dss!(field::Field)
    Spaces.weighted_dss!(field_values(field), axes(field))
    return field
end
function Spaces.weighted_dss!(field::Field, comms_ctx)
    Spaces.weighted_dss!(field_values(field), axes(field), comms_ctx)
    return field
end


function level(field::CenterExtrudedFiniteDifferenceField, v::Int)
    hspace = level(axes(field), v)
    data = level(field_values(field), v)
    Field(data, hspace)
end
function level(field::FaceExtrudedFiniteDifferenceField, v::PlusHalf)
    hspace = level(axes(field), v)
    data = level(field_values(field), v.i + 1)
    Field(data, hspace)
end

end # module<|MERGE_RESOLUTION|>--- conflicted
+++ resolved
@@ -96,17 +96,11 @@
 Base.size(field::Field) = ()
 Base.length(field::Fields.Field) = 1
 
-<<<<<<< HEAD
-slab(field::Field, inds...) =
-    Field(slab(field_values(field), inds...), slab(axes(field), inds...))
-
 column(field::ExtrudedFiniteDifferenceField, inds...) =
     Field(column(field_values(field), inds...), column(axes(field), inds...))
 column(field::SpectralElementField, inds...) =
     column(field_values(field), inds...)
-=======
 Topologies.nlocalelems(field::Field) = Topologies.nlocalelems(axes(field))
->>>>>>> bfb01f47
 
 # Methods for Slab and Column fields
 const SlabField{V, S} =
