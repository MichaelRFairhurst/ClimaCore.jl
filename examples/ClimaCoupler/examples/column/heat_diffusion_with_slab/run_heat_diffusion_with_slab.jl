--- conflicted
+++ resolved
@@ -67,14 +67,9 @@
     μ = FT(0.0001) # diffusion coefficient
 
     T = u.x[1]
-<<<<<<< HEAD
 
     F_sfc = - calculate_flux( T_sfc[1], parent(T)[1] )
-    
-=======
-    F_sfc = calculate_flux(T_sfc[1], parent(T)[1] )
-
->>>>>>> ee378070
+
     # set BCs
     bcs_bottom = Operators.SetValue(F_sfc) # struct w bottom BCs
     bcs_top = Operators.SetValue(FT(280.0))
@@ -164,29 +159,17 @@
     for t in (t_start : Δt_cpl : t_end)
 
         ## Atmos
-<<<<<<< HEAD
          # pre_atmos
          integ_atm.p[2] .= coupler_get(coupler_T_lnd)
-         integ_atm.u.x[2] .= [0.0] # surface flux to be accumulated
-=======
-        # pre_atmos
-        integ_atm.p[2] .= coupler_get(coupler_T_lnd)
-        integ_atm.u.x[2] .= [0.0] # surfce flux to be accumulated
->>>>>>> ee378070
+         integ_atm.u.x[3] .= [0.0] # surface flux to be accumulated
 
          # run atmos
          # NOTE: use (t - integ_atm.t) here instead of Δt_cpl to avoid accumulating roundoff error in our timestepping.
          step!(integ_atm, t - integ_atm.t, true)
 
-<<<<<<< HEAD
          # post_atmos
          # negate sign
-         coupler_F_sfc .= -coupler_put(integ_atm.u.x[2]) / Δt_cpl
-=======
-        # post_atmos
-        # negate sign
-        coupler_F_sfc .= -coupler_put(integ_atm.u.x[2]) / Δt_cpl
->>>>>>> ee378070
+         coupler_F_sfc .= -coupler_put(integ_atm.u.x[3]) / Δt_cpl
 
         ## Land
         # pre_land
