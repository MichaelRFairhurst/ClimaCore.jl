# Test-specific definitions (may be overwritten in each test case file)
# TODO: Allow some of these to be enironment variables or command line arguments
horizontal_mesh = nothing # must be object of type AbstractMesh
npoly = 0
z_max = 0
z_elem = 0
t_end = 0
dt = 0
dt_save_to_sol = 0 # 0 means don't save to sol
dt_save_to_disk = 0 # 0 means don't save to disk
ode_algorithm = nothing # must be object of type OrdinaryDiffEqAlgorithm
jacobian_flags = (;) # only required by implicit ODE algorithms
max_newton_iters = 10 # only required by ODE algorithms that use Newton's method
show_progress_bar = false
additional_callbacks = () # e.g., printing diagnostic information
additional_solver_kwargs = (;) # e.g., abstol and reltol
test_implicit_solver = false # makes solver extremely slow when set to `true`
additional_cache(ᶜlocal_geometry, ᶠlocal_geometry, dt) = (;)
additional_tendency!(Yₜ, Y, p, t) = nothing
center_initial_condition(local_geometry) = (;)
face_initial_condition(local_geometry) = (;)
postprocessing(sol, output_dir) = nothing

################################################################################
is_distributed = haskey(ENV, "CLIMACORE_DISTRIBUTED")

using Logging
if is_distributed
    using ClimaComms
    if ENV["CLIMACORE_DISTRIBUTED"] == "MPI"
        using ClimaCommsMPI
        const comms_ctx = ClimaCommsMPI.MPICommsContext()
    else
        error("ENV[\"CLIMACORE_DISTRIBUTED\"] only supports the \"MPI\" option")
    end
    const pid, nprocs = ClimaComms.init(comms_ctx)
    logger_stream = ClimaComms.iamroot(comms_ctx) ? stderr : devnull
    prev_logger = global_logger(ConsoleLogger(logger_stream, Logging.Info))
    @info "Setting up distributed run on $nprocs \
        processor$(nprocs == 1 ? "" : "s")"
else
    using TerminalLoggers: TerminalLogger
    prev_logger = global_logger(TerminalLogger())
end
atexit() do
    global_logger(prev_logger)
end

<<<<<<< HEAD
import ClimaCore: enable_threading
enable_threading() = true

=======
>>>>>>> 988df0d9
using OrdinaryDiffEq
using DiffEqCallbacks
using JLD2

const FT = get(ENV, "FLOAT_TYPE", "Float32") == "Float32" ? Float32 : Float64

include("../implicit_solver_debugging_tools.jl")
include("../ordinary_diff_eq_bug_fixes.jl")
include("../common_spaces.jl")

if haskey(ENV, "TEST_NAME")
    test_dir, test_file_name = split(ENV["TEST_NAME"], '/')
else
    error("ENV[\"TEST_NAME\"] required (e.g., \"sphere/baroclinic_wave_rhoe\")")
end
include(joinpath(test_dir, "$test_file_name.jl"))

import ClimaCore: enable_threading
enable_threading() = false

# TODO: When is_distributed is true, automatically compute the maximum number of
# bytes required to store an element from Y.c or Y.f (or, really, from any Field
# on which gather() or weighted_dss!() will get called). One option is to make a
# non-distributed space, extract the local_geometry type, and find the sizes of
# the output types of center_initial_condition() and face_initial_condition()
# for that local_geometry type. This is rather inefficient, though, so for now
# we will just hardcode the value of 4.
max_field_element_size = 4 # ρ = 1 byte, 𝔼 = 1 byte, uₕ = 2 bytes

if haskey(ENV, "RESTART_FILE")
    restart_file_name = ENV["RESTART_FILE"]
    if is_distributed
        restart_file_name =
            split(restart_file_name, ".jld2")[1] * "_pid$pid.jld2"
    end
    restart_data = jldopen(restart_file_name)
    t_start = restart_data["t"]
    Y = restart_data["Y"]
    close(restart_data)
    ᶜlocal_geometry = Fields.local_geometry_field(Y.c)
    ᶠlocal_geometry = Fields.local_geometry_field(Y.f)
else
    t_start = FT(0)
    if is_distributed
        h_space, comms_ctx =
            make_distributed_horizontal_space(horizontal_mesh, npoly, comms_ctx)
    else
        h_space = make_horizontal_space(horizontal_mesh, npoly)
        comms_ctx = nothing
    end
    center_space, face_space = make_hybrid_spaces(h_space, z_max, z_elem)
    ᶜlocal_geometry = Fields.local_geometry_field(center_space)
    ᶠlocal_geometry = Fields.local_geometry_field(face_space)
    Y = Fields.FieldVector(
        c = center_initial_condition.(ᶜlocal_geometry),
        f = face_initial_condition.(ᶠlocal_geometry),
    )
end
p = get_cache(ᶜlocal_geometry, ᶠlocal_geometry, Y, dt)

if ode_algorithm <: Union{
    OrdinaryDiffEq.OrdinaryDiffEqImplicitAlgorithm,
    OrdinaryDiffEq.OrdinaryDiffEqAdaptiveImplicitAlgorithm,
}
    use_transform = !(ode_algorithm in (Rosenbrock23, Rosenbrock32))
    W = SchurComplementW(Y, use_transform, jacobian_flags, test_implicit_solver)
    jac_kwargs =
        use_transform ? (; jac_prototype = W, Wfact_t = Wfact!) :
        (; jac_prototype = W, Wfact = Wfact!)

    alg_kwargs = (; linsolve = linsolve!)
    if ode_algorithm <: Union{
        OrdinaryDiffEq.OrdinaryDiffEqNewtonAlgorithm,
        OrdinaryDiffEq.OrdinaryDiffEqNewtonAdaptiveAlgorithm,
    }
        alg_kwargs =
            (; alg_kwargs..., nlsolve = NLNewton(; max_iter = max_newton_iters))
    end
else
    jac_kwargs = alg_kwargs = (;)
end

if haskey(ENV, "OUTPUT_DIR")
    output_dir = ENV["OUTPUT_DIR"]
else
    output_dir =
        joinpath(@__DIR__, test_dir, "output", test_file_name, string(FT))
end
mkpath(output_dir)

function make_save_to_disk_func(output_dir, test_file_name, is_distributed)
    function save_to_disk_func(integrator)
        day = floor(Int, integrator.t / (60 * 60 * 24))
        @info "Saving prognostic variables to JLD2 file on day $day"
        suffix = is_distributed ? "_pid$pid.jld2" : ".jld2"
        output_file = joinpath(output_dir, "$(test_file_name)_day$day$suffix")
        jldsave(output_file; t = integrator.t, Y = integrator.u)
        return nothing
    end
    return save_to_disk_func
end

save_to_disk_func =
    make_save_to_disk_func(output_dir, test_file_name, is_distributed)

dss_callback = FunctionCallingCallback(func_start = true) do Y, t, integrator
    p = integrator.p
    Spaces.weighted_dss!(Y.c, p.ghost_buffer.c)
    Spaces.weighted_dss!(Y.f, p.ghost_buffer.f)
end
if dt_save_to_disk == 0
    save_to_disk_callback = nothing
else
    save_to_disk_callback = PeriodicCallback(
        save_to_disk_func,
        dt_save_to_disk;
        initial_affect = true,
    )
end
callback =
    CallbackSet(dss_callback, save_to_disk_callback, additional_callbacks...)

problem = SplitODEProblem(
    ODEFunction(
        implicit_tendency!;
        jac_kwargs...,
        tgrad = (∂Y∂t, Y, p, t) -> (∂Y∂t .= FT(0)),
    ),
    remaining_tendency!,
    Y,
    (t_start, t_end),
    p,
)
integrator = OrdinaryDiffEq.init(
    problem,
    ode_algorithm(; alg_kwargs...);
    saveat = dt_save_to_sol == 0 ? [] : dt_save_to_sol,
    callback = callback,
    dt = dt,
    adaptive = false,
    progress = show_progress_bar,
    progress_steps = 1,
    additional_solver_kwargs...,
)

if haskey(ENV, "CI_PERF_SKIP_RUN") # for performance analysis
    throw(:exit_profile)
end

@info "Running `$test_dir/$test_file_name` test case"
sol = @timev OrdinaryDiffEq.solve!(integrator)

if is_distributed # replace sol.u on the root processor with the global sol.u
    if ClimaComms.iamroot(comms_ctx)
        global_h_space = make_horizontal_space(horizontal_mesh, npoly)
        global_center_space, global_face_space =
            make_hybrid_spaces(global_h_space, z_max, z_elem)
        global_Y_c_type = Fields.Field{
            typeof(Fields.field_values(Y.c)),
            typeof(global_center_space),
        }
        global_Y_f_type = Fields.Field{
            typeof(Fields.field_values(Y.f)),
            typeof(global_face_space),
        }
        global_Y_type = Fields.FieldVector{
            FT,
            NamedTuple{(:c, :f), Tuple{global_Y_c_type, global_Y_f_type}},
        }
        global_sol_u = similar(sol.u, global_Y_type)
    end
    for i in 1:length(sol.u)
        global_Y_c =
            DataLayouts.gather(comms_ctx, Fields.field_values(sol.u[i].c))
        global_Y_f =
            DataLayouts.gather(comms_ctx, Fields.field_values(sol.u[i].f))
        if ClimaComms.iamroot(comms_ctx)
            global_sol_u[i] = Fields.FieldVector(
                c = Fields.Field(global_Y_c, global_center_space),
                f = Fields.Field(global_Y_f, global_face_space),
            )
        end
    end
    if ClimaComms.iamroot(comms_ctx)
        sol = DiffEqBase.sensitivity_solution(sol, global_sol_u, sol.t)
    end
end
if !is_distributed || (is_distributed && ClimaComms.iamroot(comms_ctx))
    ENV["GKSwstype"] = "nul" # avoid displaying plots
    postprocessing(sol, output_dir)
end<|MERGE_RESOLUTION|>--- conflicted
+++ resolved
@@ -46,12 +46,6 @@
     global_logger(prev_logger)
 end
 
-<<<<<<< HEAD
-import ClimaCore: enable_threading
-enable_threading() = true
-
-=======
->>>>>>> 988df0d9
 using OrdinaryDiffEq
 using DiffEqCallbacks
 using JLD2
